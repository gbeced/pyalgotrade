# PyAlgoTrade
#
# Copyright 2011-2015 Gabriel Martin Becedillas Ruiz
#
# Licensed under the Apache License, Version 2.0 (the "License");
# you may not use this file except in compliance with the License.
# You may obtain a copy of the License at
#
#   http://www.apache.org/licenses/LICENSE-2.0
#
# Unless required by applicable law or agreed to in writing, software
# distributed under the License is distributed on an "AS IS" BASIS,
# WITHOUT WARRANTIES OR CONDITIONS OF ANY KIND, either express or implied.
# See the License for the specific language governing permissions and
# limitations under the License.

"""
.. moduleauthor:: Gabriel Martin Becedillas Ruiz <gabriel.becedillas@gmail.com>
"""

from pyalgotrade.stratanalyzer import returns
from pyalgotrade import warninghelpers
from pyalgotrade import broker

import datetime


class PositionState(object):
    def onEnter(self, position):
        pass

    # Raise an exception if an order can't be submitted in the current state.
    def canSubmitOrder(self, position, order):
        raise NotImplementedError()

    def onOrderEvent(self, position, orderEvent):
        raise NotImplementedError()

    def isOpen(self, position):
        raise NotImplementedError()

    def exit(self, position, stopPrice=None, limitPrice=None, goodTillCanceled=None):
        raise NotImplementedError()


class WaitingEntryState(PositionState):
    def canSubmitOrder(self, position, order):
        if position.entryActive():
            raise Exception("The entry order is still active")

    def onOrderEvent(self, position, orderEvent):
        # Only entry order events are valid in this state.
        assert(position.getEntryOrder().getId() == orderEvent.getOrder().getId())

        if orderEvent.getEventType() in (broker.OrderEvent.Type.FILLED, broker.OrderEvent.Type.PARTIALLY_FILLED):
            position.switchState(OpenState())
            position.getStrategy().onEnterOk(position)
        elif orderEvent.getEventType() == broker.OrderEvent.Type.CANCELED:
            assert(position.getEntryOrder().getFilled() == 0)
            position.switchState(ClosedState())
            position.getStrategy().onEnterCanceled(position)

    def isOpen(self, position):
        return True

    def exit(self, position, stopPrice=None, limitPrice=None, goodTillCanceled=None):
        assert(position.getShares() == 0)
        assert(position.getEntryOrder().isActive())
        position.getStrategy().getBroker().cancelOrder(position.getEntryOrder())


class OpenState(PositionState):
    def onEnter(self, position):
        entryDateTime = position.getEntryOrder().getExecutionInfo().getDateTime()
        position.setEntryDateTime(entryDateTime)

    def canSubmitOrder(self, position, order):
        # Only exit orders should be submitted in this state.
        pass

    def onOrderEvent(self, position, orderEvent):
        if position.getExitOrder() and position.getExitOrder().getId() == orderEvent.getOrder().getId():
            if orderEvent.getEventType() == broker.OrderEvent.Type.FILLED:
                if position.getShares() == 0:
                    position.switchState(ClosedState())
                    position.getStrategy().onExitOk(position)
            elif orderEvent.getEventType() == broker.OrderEvent.Type.CANCELED:
                assert(position.getShares() != 0)
                position.getStrategy().onExitCanceled(position)
        elif position.getEntryOrder().getId() == orderEvent.getOrder().getId():
            # Nothing to do since the entry order may be completely filled or canceled after a partial fill.
            assert(position.getShares() != 0)
        else:
            raise Exception("Invalid order event '%s' in OpenState" % (orderEvent.getEventType()))

    def isOpen(self, position):
        return True

    def exit(self, position, stopPrice=None, limitPrice=None, goodTillCanceled=None):
        assert(position.getShares() != 0)

        # Fail if a previous exit order is active.
        if position.exitActive():
            raise Exception("Exit order is active and it should be canceled first")

        # If the entry order is active, request cancellation.
        if position.entryActive():
            position.getStrategy().getBroker().cancelOrder(position.getEntryOrder())

        position._submitExitOrder(stopPrice, limitPrice, goodTillCanceled)


class ClosedState(PositionState):
    def onEnter(self, position):
        # Set the exit datetime if the exit order was filled.
        if position.exitFilled():
            exitDateTime = position.getExitOrder().getExecutionInfo().getDateTime()
            position.setExitDateTime(exitDateTime)

        assert(position.getShares() == 0)
        position.getStrategy().unregisterPosition(position)

    def canSubmitOrder(self, position, order):
        raise Exception("The position is closed")

    def onOrderEvent(self, position, orderEvent):
        raise Exception("Invalid order event '%s' in ClosedState" % (orderEvent.getEventType()))

    def isOpen(self, position):
        return False

    def exit(self, position, stopPrice=None, limitPrice=None, goodTillCanceled=None):
        pass


class Position(object):
    """Base class for positions.

    Positions are higher level abstractions for placing orders.
    They are escentially a pair of entry-exit orders and allow
    to track returns and PnL easier that placing orders manually.

    :param strategy: The strategy that this position belongs to.
    :type strategy: :class:`pyalgotrade.strategy.BaseStrategy`.
    :param entryOrder: The order used to enter the position.
    :type entryOrder: :class:`pyalgotrade.broker.Order`
    :param goodTillCanceled: True if the entry order should be set as good till canceled.
    :type goodTillCanceled: boolean.
    :param allOrNone: True if the orders should be completely filled or not at all.
    :type allOrNone: boolean.

    .. note::
        This is a base class and should not be used directly.
    """

    def __init__(self, strategy, entryOrder, goodTillCanceled, allOrNone):
        # The order must be created but not submitted.
        assert(entryOrder.isInitial())

        self._state = None
        self._activeOrders = {}
        self._shares = 0
        self._strategy = strategy
        self._entryOrder = None
        self._entryDateTime = None
        self._exitOrder = None
        self._exitDateTime = None
        self._posTracker = returns.PositionTracker(entryOrder.getInstrumentTraits())
        self._allOrNone = allOrNone

        self.switchState(WaitingEntryState())

        entryOrder.setGoodTillCanceled(goodTillCanceled)
        entryOrder.setAllOrNone(allOrNone)
        self._submitAndRegisterOrder(entryOrder)
        self._entryOrder = entryOrder

    def _submitAndRegisterOrder(self, order):
        assert(order.isInitial())

        # Check if an order can be submitted in the current state.
        self._state.canSubmitOrder(self, order)

        # This may raise an exception, so we wan't to submit the order before moving forward and registering
        # the order in the strategy.
        self.getStrategy().getBroker().submitOrder(order)

        self._activeOrders[order.getId()] = order
        self.getStrategy().registerPositionOrder(self, order)

    def setEntryDateTime(self, dateTime):
        self._entryDateTime = dateTime

    def setExitDateTime(self, dateTime):
        self._exitDateTime = dateTime

    def switchState(self, newState):
        self._state = newState
        self._state.onEnter(self)

    def getStrategy(self):
        return self._strategy

    def getLastPrice(self):
        return self._strategy.getLastPrice(self.getInstrument())

    def getActiveOrders(self):
        return self._activeOrders.values()

    def getShares(self):
        """Returns the number of shares.
        This will be a possitive number for a long position, and a negative number for a short position.

        .. note::
            If the entry order was not filled, or if the position is closed, then the number of shares will be 0.
        """
        return self._shares

    def entryActive(self):
        """Returns True if the entry order is active."""
        return self._entryOrder is not None and self._entryOrder.isActive()

    def entryFilled(self):
        """Returns True if the entry order was filled."""
        return self._entryOrder is not None and self._entryOrder.isFilled()

    def exitActive(self):
        """Returns True if the exit order is active."""
        return self._exitOrder is not None and self._exitOrder.isActive()

    def exitFilled(self):
        """Returns True if the exit order was filled."""
        return self._exitOrder is not None and self._exitOrder.isFilled()

    def getEntryOrder(self):
        """Returns the :class:`pyalgotrade.broker.Order` used to enter the position."""
        return self._entryOrder

    def getExitOrder(self):
        """Returns the :class:`pyalgotrade.broker.Order` used to exit the position. If this position hasn't been closed yet, None is returned."""
        return self._exitOrder

    def getInstrument(self):
        """Returns the instrument used for this position."""
        return self._entryOrder.getInstrument()

    def getReturn(self, includeCommissions=True):
        """
        Calculates cumulative percentage returns up to this point.
        If the position is not closed, these will be unrealized returns.
        """

        # Deprecated in v0.18.
        if includeCommissions is False:
            warninghelpers.deprecation_warning("includeCommissions will be deprecated in the next version.", stacklevel=2)

        ret = 0
        price = self.getLastPrice()
        if price is not None:
            ret = self._posTracker.getReturn(price, includeCommissions)
        return ret

    def getPnL(self, includeCommissions=True):
        """
        Calculates PnL up to this point.
        If the position is not closed, these will be unrealized PnL.
        """

        # Deprecated in v0.18.
        if includeCommissions is False:
            warninghelpers.deprecation_warning("includeCommissions will be deprecated in the next version.", stacklevel=2)

        ret = 0
        price = self.getLastPrice()
        if price is not None:
<<<<<<< HEAD
            ret = self._posTracker.getNetProfit(price, includeCommissions)
=======
            ret = self.__posTracker.getPnL(price=price, includeCommissions=includeCommissions)
>>>>>>> 2c78a21c
        return ret

    def cancelEntry(self):
        """Cancels the entry order if its active."""
        if self.entryActive():
            self.getStrategy().getBroker().cancelOrder(self.getEntryOrder())

    def cancelExit(self):
        """Cancels the exit order if its active."""
        if self.exitActive():
            self.getStrategy().getBroker().cancelOrder(self.getExitOrder())

    def exitMarket(self, goodTillCanceled=None):
        """Submits a market order to close this position.

        :param goodTillCanceled: True if the exit order is good till canceled. If False then the order gets automatically canceled when the session closes. If None, then it will match the entry order.
        :type goodTillCanceled: boolean.

        .. note::
            * If the position is closed (entry canceled or exit filled) this won't have any effect.
            * If the exit order for this position is pending, an exception will be raised. The exit order should be canceled first.
            * If the entry order is active, cancellation will be requested.
        """

        self._state.exit(self, None, None, goodTillCanceled)

    def exitLimit(self, limitPrice, goodTillCanceled=None):
        """Submits a limit order to close this position.

        :param limitPrice: The limit price.
        :type limitPrice: float.
        :param goodTillCanceled: True if the exit order is good till canceled. If False then the order gets automatically canceled when the session closes. If None, then it will match the entry order.
        :type goodTillCanceled: boolean.

        .. note::
            * If the position is closed (entry canceled or exit filled) this won't have any effect.
            * If the exit order for this position is pending, an exception will be raised. The exit order should be canceled first.
            * If the entry order is active, cancellation will be requested.
        """

        self._state.exit(self, None, limitPrice, goodTillCanceled)

    def exitStop(self, stopPrice, goodTillCanceled=None):
        """Submits a stop order to close this position.

        :param stopPrice: The stop price.
        :type stopPrice: float.
        :param goodTillCanceled: True if the exit order is good till canceled. If False then the order gets automatically canceled when the session closes. If None, then it will match the entry order.
        :type goodTillCanceled: boolean.

        .. note::
            * If the position is closed (entry canceled or exit filled) this won't have any effect.
            * If the exit order for this position is pending, an exception will be raised. The exit order should be canceled first.
            * If the entry order is active, cancellation will be requested.
        """

        self._state.exit(self, stopPrice, None, goodTillCanceled)

    def exitStopLimit(self, stopPrice, limitPrice, goodTillCanceled=None):
        """Submits a stop limit order to close this position.

        :param stopPrice: The stop price.
        :type stopPrice: float.
        :param limitPrice: The limit price.
        :type limitPrice: float.
        :param goodTillCanceled: True if the exit order is good till canceled. If False then the order gets automatically canceled when the session closes. If None, then it will match the entry order.
        :type goodTillCanceled: boolean.

        .. note::
            * If the position is closed (entry canceled or exit filled) this won't have any effect.
            * If the exit order for this position is pending, an exception will be raised. The exit order should be canceled first.
            * If the entry order is active, cancellation will be requested.
        """

        self._state.exit(self, stopPrice, limitPrice, goodTillCanceled)

<<<<<<< HEAD
    def exit(self, stopPrice=None, limitPrice=None, goodTillCanceled=None):
        # Deprecated in v0.15.
        if stopPrice is None and limitPrice is None:
            warninghelpers.deprecation_warning("exit will be deprecated in the next version. Please use exitMarket instead.", stacklevel=2)
        elif stopPrice is None and limitPrice is not None:
            warninghelpers.deprecation_warning("exit will be deprecated in the next version. Please use exitLimit instead.", stacklevel=2)
        elif stopPrice is not None and limitPrice is None:
            warninghelpers.deprecation_warning("exit will be deprecated in the next version. Please use exitStop instead.", stacklevel=2)
        elif stopPrice is not None and limitPrice is not None:
            warninghelpers.deprecation_warning("exit will be deprecated in the next version. Please use exitStopLimit instead.", stacklevel=2)

        self._state.exit(self, stopPrice, limitPrice, goodTillCanceled)

=======
>>>>>>> 2c78a21c
    def _submitExitOrder(self, stopPrice, limitPrice, goodTillCanceled):
        assert(not self.exitActive())

        exitOrder = self.buildExitOrder(stopPrice, limitPrice)

        # If goodTillCanceled was not set, match the entry order.
        if goodTillCanceled is None:
            goodTillCanceled = self._entryOrder.getGoodTillCanceled()
        exitOrder.setGoodTillCanceled(goodTillCanceled)

        exitOrder.setAllOrNone(self._allOrNone)

        self._submitAndRegisterOrder(exitOrder)
        self._exitOrder = exitOrder

    def onOrderEvent(self, orderEvent):
        print "Position::onOrderEvent() called"
        self._updatePosTracker(orderEvent)

        order = orderEvent.getOrder()
        if not order.isActive():
            del self._activeOrders[order.getId()]

        # Update the number of shares.
        if orderEvent.getEventType() in (broker.OrderEvent.Type.PARTIALLY_FILLED, broker.OrderEvent.Type.FILLED):
            execInfo = orderEvent.getEventInfo()
            # roundQuantity is used to prevent bugs like the one triggered in testcases.bitstamp_test:TestCase.testRoundingBug
            if order.isBuy():
                self._shares = order.getInstrumentTraits().roundQuantity(self._shares + execInfo.getQuantity())
            else:
                self._shares = order.getInstrumentTraits().roundQuantity(self._shares - execInfo.getQuantity())

        self._state.onOrderEvent(self, orderEvent)

    def _updatePosTracker(self, orderEvent):
        if orderEvent.getEventType() in (broker.OrderEvent.Type.PARTIALLY_FILLED, broker.OrderEvent.Type.FILLED):
            order = orderEvent.getOrder()
            execInfo = orderEvent.getEventInfo()
            if order.isBuy():
                self._posTracker.buy(execInfo.getQuantity(), execInfo.getPrice(), execInfo.getCommission())
            else:
                self._posTracker.sell(execInfo.getQuantity(), execInfo.getPrice(), execInfo.getCommission())

    def buildExitOrder(self, stopPrice, limitPrice):
        raise NotImplementedError()

    def isOpen(self):
        """Returns True if the position is open."""
        return self._state.isOpen(self)

    def getAge(self):
        """Returns the duration in open state.

        :rtype: datetime.timedelta.

        .. note::
            * If the position is open, then the difference between the entry datetime and the datetime of the last bar is returned.
            * If the position is closed, then the difference between the entry datetime and the exit datetime is returned.
        """
        ret = datetime.timedelta()
        if self._entryDateTime is not None:
            if self._exitDateTime is not None:
                last = self._exitDateTime
            else:
                last = self._strategy.getCurrentDateTime()
            ret = last - self._entryDateTime
        return ret


# This class is reponsible for order management in long positions.
class LongPosition(Position):
    def __init__(self, strategy, instrument, stopPrice, limitPrice, quantity, goodTillCanceled, allOrNone):
        if limitPrice is None and stopPrice is None:
            entryOrder = strategy.getBroker().createMarketOrder(broker.Order.Action.BUY, instrument, quantity, False)
        elif limitPrice is not None and stopPrice is None:
            entryOrder = strategy.getBroker().createLimitOrder(broker.Order.Action.BUY, instrument, limitPrice, quantity)
        elif limitPrice is None and stopPrice is not None:
            entryOrder = strategy.getBroker().createStopOrder(broker.Order.Action.BUY, instrument, stopPrice, quantity)
        elif limitPrice is not None and stopPrice is not None:
            entryOrder = strategy.getBroker().createStopLimitOrder(broker.Order.Action.BUY, instrument, stopPrice, limitPrice, quantity)
        else:
            assert(False)

        super(LongPosition, self).__init__(strategy, entryOrder, goodTillCanceled, allOrNone)

    def buildExitOrder(self, stopPrice, limitPrice):
        quantity = self.getShares()
        assert(quantity > 0)
        if limitPrice is None and stopPrice is None:
            ret = self.getStrategy().getBroker().createMarketOrder(broker.Order.Action.SELL, self.getInstrument(), quantity, False)
        elif limitPrice is not None and stopPrice is None:
            ret = self.getStrategy().getBroker().createLimitOrder(broker.Order.Action.SELL, self.getInstrument(), limitPrice, quantity)
        elif limitPrice is None and stopPrice is not None:
            ret = self.getStrategy().getBroker().createStopOrder(broker.Order.Action.SELL, self.getInstrument(), stopPrice, quantity)
        elif limitPrice is not None and stopPrice is not None:
            ret = self.getStrategy().getBroker().createStopLimitOrder(broker.Order.Action.SELL, self.getInstrument(), stopPrice, limitPrice, quantity)
        else:
            assert(False)

        return ret


# This class is reponsible for order management in short positions.
class ShortPosition(Position):
    def __init__(self, strategy, instrument, stopPrice, limitPrice, quantity, goodTillCanceled, allOrNone):
        if limitPrice is None and stopPrice is None:
            entryOrder = strategy.getBroker().createMarketOrder(broker.Order.Action.SELL_SHORT, instrument, quantity, False)
        elif limitPrice is not None and stopPrice is None:
            entryOrder = strategy.getBroker().createLimitOrder(broker.Order.Action.SELL_SHORT, instrument, limitPrice, quantity)
        elif limitPrice is None and stopPrice is not None:
            entryOrder = strategy.getBroker().createStopOrder(broker.Order.Action.SELL_SHORT, instrument, stopPrice, quantity)
        elif limitPrice is not None and stopPrice is not None:
            entryOrder = strategy.getBroker().createStopLimitOrder(broker.Order.Action.SELL_SHORT, instrument, stopPrice, limitPrice, quantity)
        else:
            assert(False)

        super(ShortPosition, self).__init__(strategy, entryOrder, goodTillCanceled, allOrNone)

    def buildExitOrder(self, stopPrice, limitPrice):
        quantity = self.getShares() * -1
        assert(quantity > 0)
        if limitPrice is None and stopPrice is None:
            ret = self.getStrategy().getBroker().createMarketOrder(broker.Order.Action.BUY_TO_COVER, self.getInstrument(), quantity, False)
        elif limitPrice is not None and stopPrice is None:
            ret = self.getStrategy().getBroker().createLimitOrder(broker.Order.Action.BUY_TO_COVER, self.getInstrument(), limitPrice, quantity)
        elif limitPrice is None and stopPrice is not None:
            ret = self.getStrategy().getBroker().createStopOrder(broker.Order.Action.BUY_TO_COVER, self.getInstrument(), stopPrice, quantity)
        elif limitPrice is not None and stopPrice is not None:
            ret = self.getStrategy().getBroker().createStopLimitOrder(broker.Order.Action.BUY_TO_COVER, self.getInstrument(), stopPrice, limitPrice, quantity)
        else:
            assert(False)

        return ret<|MERGE_RESOLUTION|>--- conflicted
+++ resolved
@@ -273,11 +273,7 @@
         ret = 0
         price = self.getLastPrice()
         if price is not None:
-<<<<<<< HEAD
             ret = self._posTracker.getNetProfit(price, includeCommissions)
-=======
-            ret = self.__posTracker.getPnL(price=price, includeCommissions=includeCommissions)
->>>>>>> 2c78a21c
         return ret
 
     def cancelEntry(self):
@@ -354,22 +350,6 @@
 
         self._state.exit(self, stopPrice, limitPrice, goodTillCanceled)
 
-<<<<<<< HEAD
-    def exit(self, stopPrice=None, limitPrice=None, goodTillCanceled=None):
-        # Deprecated in v0.15.
-        if stopPrice is None and limitPrice is None:
-            warninghelpers.deprecation_warning("exit will be deprecated in the next version. Please use exitMarket instead.", stacklevel=2)
-        elif stopPrice is None and limitPrice is not None:
-            warninghelpers.deprecation_warning("exit will be deprecated in the next version. Please use exitLimit instead.", stacklevel=2)
-        elif stopPrice is not None and limitPrice is None:
-            warninghelpers.deprecation_warning("exit will be deprecated in the next version. Please use exitStop instead.", stacklevel=2)
-        elif stopPrice is not None and limitPrice is not None:
-            warninghelpers.deprecation_warning("exit will be deprecated in the next version. Please use exitStopLimit instead.", stacklevel=2)
-
-        self._state.exit(self, stopPrice, limitPrice, goodTillCanceled)
-
-=======
->>>>>>> 2c78a21c
     def _submitExitOrder(self, stopPrice, limitPrice, goodTillCanceled):
         assert(not self.exitActive())
 
